--- conflicted
+++ resolved
@@ -120,11 +120,7 @@
       body: this.sanitizeBody(req.body),
       headers: this.sanitizeHeaders(req.headers),
       userAgent: req.get('User-Agent'),
-<<<<<<< HEAD
-      ip: req.ip || req.socket.remoteAddress,
-=======
       ip: req.ip,
->>>>>>> dbe86f2d
       timestamp: new Date().toISOString()
     };
 
