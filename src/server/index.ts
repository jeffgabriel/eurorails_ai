--- conflicted
+++ resolved
@@ -401,25 +401,12 @@
     </script>`;
         
         // Insert config script before </head> or before </body> if no </head>
-<<<<<<< HEAD
-        // String.replace() always returns a string, so check if replacement actually occurred
-        let modifiedHtml: string;
-        if (htmlContent.includes('</head>')) {
-            modifiedHtml = htmlContent.replace('</head>', configScript + '\n</head>');
-        } else if (htmlContent.includes('</body>')) {
-            modifiedHtml = htmlContent.replace('</body>', configScript + '\n</body>');
-        } else {
-            // No closing tags found, prepend to content
-            modifiedHtml = configScript + '\n' + htmlContent;
-        }
-=======
         // Use conditional checks since replace() always returns a string (truthy)
         const modifiedHtml = htmlContent.includes('</head>') 
             ? htmlContent.replace('</head>', configScript + '\n</head>')
             : htmlContent.includes('</body>')
             ? htmlContent.replace('</body>', configScript + '\n</body>')
             : configScript + '\n' + htmlContent;
->>>>>>> 23ec4665
         
         res.send(modifiedHtml);
     } catch (err: any) {
